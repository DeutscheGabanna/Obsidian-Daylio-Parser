--- conflicted
+++ resolved
@@ -216,11 +216,7 @@
 # <your_entry>
 #
 # [repeat]
-<<<<<<< HEAD
-=======
-from functools import reduce
-
->>>>>>> 1b61f0a5
+
 def get_colour(data):
     """Prepend appropriate colour for the mood passed in data"""
     group = ""
@@ -237,8 +233,7 @@
         if not found:
             logging.warning("Incorrecly specified colour criteria, skipping.")
     return group
-
-<<<<<<< HEAD
+  
 def compile_entry_contents(entry):
     """Return a string that is a parsed entry from Daylio CSV as a string"""
     # compose the title with optional mood colouring
@@ -298,29 +293,4 @@
         else: continue
     else:
         with open(path_to_file, 'w', encoding='UTF-8') as file:
-            file.write(contents)
-=======
-for day in days:
-    with open(save_path + '/' + NOTE_TITLE_PREFIX + str(day) + NOTE_TITLE_SUFFIX + '.md', 'w', encoding='UTF-8') as file:
-        file.write("---\ntags: " + TAGS + "\n---\n\n")
-        
-        # Repeat this for every entry written on this day
-        for entry in days[day]:
-
-            # compose the title with optional mood colouring
-            thisEntryTitle = get_colour(entry.mood) + entry.mood + " - " + entry.time
-
-            file.write(HEADER_LEVEL_FOR_INDIVIDUAL_ENTRIES + " " + thisEntryTitle)
-
-            # compose the mood-tag and the activity-tags into one paragraph
-            file.write("\nI felt #" + slugify(entry.mood))
-            if len(entry.activities) > 0 and entry.activities[0] != "":
-                file.write(" with the following: ")
-                ## first append # to each activity, then mush them together into one string 
-                file.write(reduce(lambda el1,el2 : el1+" "+el2, map(lambda x:"#"+x,entry.activities)))
-            else: file.write(".")
-            
-            ## then add the text
-            if entry.note != "": file.write("\n" + entry.note + "\n\n")
-            else: file.write("\n\n")
->>>>>>> 1b61f0a5
+            file.write(contents)